version: "3"
services:
  redis:
    image: redis:alpine
    container_name: squash-api-redis
    command:
      - redis-server
    ports:
      - "6379:6379"

  mysql:
    image: "mysql:5.7"
    container_name: squash-api-mysql
    ports:
      - "3306:3306"
    environment:
      MYSQL_ROOT_PASSWORD: squash
      MYSQL_DATABASE: squash_local

  influxdb:
    image: influxdb:1.8.3
<<<<<<< HEAD
=======
    container_name: squash-api-influxdb
>>>>>>> c8d7f72a
    volumes:
      - ./data/influxdb:/var/lib/influxdb
    ports:
      - "8086:8086"

  # Run chronograf on a different port to avoid
  # collision with Jupyter server.
  chronograf:
    image: chronograf:1.8.8
<<<<<<< HEAD
=======
    container_name: squash-api-chronograf
>>>>>>> c8d7f72a
    environment:
      INFLUXDB_URL: http://influxdb:8086
    ports:
      - "8087:8888"
    links:
      - influxdb<|MERGE_RESOLUTION|>--- conflicted
+++ resolved
@@ -19,10 +19,7 @@
 
   influxdb:
     image: influxdb:1.8.3
-<<<<<<< HEAD
-=======
     container_name: squash-api-influxdb
->>>>>>> c8d7f72a
     volumes:
       - ./data/influxdb:/var/lib/influxdb
     ports:
@@ -32,10 +29,7 @@
   # collision with Jupyter server.
   chronograf:
     image: chronograf:1.8.8
-<<<<<<< HEAD
-=======
     container_name: squash-api-chronograf
->>>>>>> c8d7f72a
     environment:
       INFLUXDB_URL: http://influxdb:8086
     ports:
